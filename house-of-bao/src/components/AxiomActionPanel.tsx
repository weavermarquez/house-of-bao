import { useCallback, useEffect, useRef, useState } from "react";
import type { Form } from "../logic/Form";
import type { AxiomType, OperationKey } from "../levels/types";
import {
  previewOperation,
  useGameStore,
  type GameOperation,
} from "../store/gameStore";
<<<<<<< HEAD
import { useAvailableOperations } from "../hooks/useAvailableOperations";
=======
import {
  useAvailableOperations,
  type OperationKey,
} from "../hooks/useAvailableOperations";
>>>>>>> a677543b
import { ACTION_METADATA } from "./ActionGlyphs";

const AXIOM_METADATA = {
  inversion: {
    label: "Inversion",
    glyph: InversionGlyph,
  },
  arrangement: {
    label: "Arrangement",
    glyph: ArrangementGlyph,
  },
  reflection: {
    label: "Reflection",
    glyph: ReflectionGlyph,
  },
} as const;

type AxiomActionPanelProps = {
  showInversionActions: boolean;
  showArrangementActions: boolean;
  showReflectionActions: boolean;
  selectedNodeIds: string[];
  firstSelected?: string;
  parentIdForOps: string | null;
  applyOperation: (operation: GameOperation) => void;
  currentForms: Form[];
  allowedAxioms?: AxiomType[];
  allowedOperations?: OperationKey[];
  onPreviewChange?: (
    payload: {
      forms?: Form[];
      description: string;
      operation: OperationKey;
      note?: string;
    } | null,
  ) => void;
};

export function AxiomActionPanel({
  showInversionActions,
  showArrangementActions,
  showReflectionActions,
  selectedNodeIds,
  firstSelected,
  parentIdForOps,
  currentForms,
  allowedAxioms,
  allowedOperations,
  applyOperation,
  onPreviewChange,
}: AxiomActionPanelProps) {
  const checkAndTriggerTutorial = useGameStore(
    (state) => state.checkAndTriggerTutorial,
  );
  const operationAvailability = useAvailableOperations();
  const [newlyAvailable, setNewlyAvailable] = useState<Set<OperationKey>>(
    () => new Set(),
  );
  const [previewLock, setPreviewLock] = useState<OperationKey | null>(null);
  const availabilityRef = useRef(operationAvailability);

  useEffect(() => {
    const previous = availabilityRef.current;
    const keys = Object.keys(operationAvailability) as OperationKey[];
    const nowAvailable = new Set<OperationKey>();
    keys.forEach((key) => {
      if (operationAvailability[key].available && !previous[key]?.available) {
        nowAvailable.add(key);
      }
    });
    availabilityRef.current = operationAvailability;

    if (nowAvailable.size > 0) {
      setNewlyAvailable(nowAvailable);
      const timer = setTimeout(() => setNewlyAvailable(new Set()), 1000);
      return () => clearTimeout(timer);
    }
    setNewlyAvailable(new Set());
    return undefined;
  }, [operationAvailability]);

  const computePreview = useCallback(
    (operation: GameOperation): Form[] | null => {
      return previewOperation(
        currentForms,
        operation,
        allowedAxioms,
        allowedOperations,
      );
    },
    [currentForms, allowedAxioms, allowedOperations],
  );

  const lockPreviewFor = useCallback(
    (key: OperationKey) => {
      setPreviewLock(key);
      onPreviewChange?.(null);
    },
    [onPreviewChange],
  );

  const createInteractionHandlers = useCallback(
    (key: OperationKey, buildOperation?: () => GameOperation | null) => {
      const showPreview = () => {
        const metadata = ACTION_METADATA[key];
        const availability = operationAvailability[key];
        const emitPreview = (forms?: Form[], note?: string) => {
          onPreviewChange?.({
            forms,
            description: metadata.description,
            operation: key,
            note,
          });
        };

        if (previewLock === key) {
          onPreviewChange?.(null);
          return;
        }
        if (!buildOperation) {
          emitPreview(undefined, availability.reason);
          return;
        }
        const operation = buildOperation();
        if (!operation) {
          emitPreview(undefined, availability.reason);
          return;
        }
        if (availability.available) {
          const preview = computePreview(operation);
          if (preview) {
            emitPreview(preview);
          } else {
            emitPreview();
          }
        } else {
          emitPreview(undefined, availability.reason);
        }
      };

      return {
        onMouseEnter: () => {
          checkAndTriggerTutorial("button_hover");
          showPreview();
        },
        onFocus: () => {
          checkAndTriggerTutorial("button_hover");
          showPreview();
        },
        onMouseLeave: () => {
          onPreviewChange?.(null);
          setPreviewLock((current) => (current === key ? null : current));
        },
        onBlur: () => {
          onPreviewChange?.(null);
          setPreviewLock((current) => (current === key ? null : current));
        },
      };
    },
    [
      checkAndTriggerTutorial,
      computePreview,
      onPreviewChange,
      operationAvailability,
      previewLock,
      setPreviewLock,
    ],
  );

  const getOperationTooltip = (key: OperationKey) =>
    operationAvailability[key].available
      ? undefined
      : (operationAvailability[key].reason ?? undefined);

  const renderButtonContent = (key: OperationKey) => {
    const metadata = ACTION_METADATA[key];
    const Glyph = metadata.Glyph;
    return (
      <span className="action-button-content">
        <Glyph className="action-button-glyph" />
        <span className="action-button-text">
          <span className="action-button-name">{metadata.label}</span>
          <span className="action-button-hint">{metadata.hint}</span>
        </span>
      </span>
    );
  };

  const renderActionControl = (
    key: OperationKey,
    buildOperation: (() => GameOperation | null) | undefined,
    buttonProps: {
      onClick: () => void;
      disabled: boolean;
      title?: string;
      className?: string;
    },
  ) => {
    const handlers = createInteractionHandlers(key, buildOperation);
    return (
      <div
        className="action-button-wrapper"
        data-action-key={key}
        onMouseEnter={handlers.onMouseEnter}
        onMouseLeave={handlers.onMouseLeave}
      >
        <button
          type="button"
          {...buttonProps}
          onFocus={handlers.onFocus}
          onBlur={handlers.onBlur}
        >
          {renderButtonContent(key)}
        </button>
      </div>
    );
  };

  return (
    <section className="info-card axiom-actions-panel">
      <div className="axiom-groups">
        {showInversionActions && (
          <div className="axiom-group">
            <div className="axiom-group-heading">
              <div className="axiom-heading-copy">
                <span>{AXIOM_METADATA.inversion.label}</span>
              </div>
              <div className="axiom-group-visual">
                <AXIOM_METADATA.inversion.glyph />
              </div>
            </div>
            <div className="axiom-group-actions">
              {renderActionControl(
                "clarify",
                () =>
                  firstSelected
                    ? {
                        type: "clarify",
                        targetId: firstSelected,
                      }
                    : null,
                {
                  onClick: () => {
                    if (
                      !operationAvailability.clarify.available ||
                      !firstSelected
                    ) {
                      return;
                    }
                    applyOperation({
                      type: "clarify",
                      targetId: firstSelected,
                    });
                    lockPreviewFor("clarify");
                  },
                  disabled: !operationAvailability.clarify.available,
                  title: getOperationTooltip("clarify"),
                  className: newlyAvailable.has("clarify")
                    ? "button-newly-available"
                    : "",
                },
              )}
              {renderActionControl(
                "enfoldFrame",
                () => ({
                  type: "enfold",
                  targetIds: selectedNodeIds,
                  variant: "frame",
                  parentId: parentIdForOps,
                }),
                {
                  onClick: () => {
                    if (!operationAvailability.enfoldFrame.available) {
                      return;
                    }
                    applyOperation({
                      type: "enfold",
                      targetIds: selectedNodeIds,
                      variant: "frame",
                      parentId: parentIdForOps,
                    });
                    lockPreviewFor("enfoldFrame");
                  },
                  disabled: !operationAvailability.enfoldFrame.available,
                  title: getOperationTooltip("enfoldFrame"),
                  className: newlyAvailable.has("enfoldFrame")
                    ? "button-newly-available"
                    : "",
                },
              )}
              {renderActionControl(
                "enfoldMark",
                () => ({
                  type: "enfold",
                  targetIds: selectedNodeIds,
                  variant: "mark",
                  parentId: parentIdForOps,
                }),
                {
                  onClick: () => {
                    if (!operationAvailability.enfoldMark.available) {
                      return;
                    }
                    applyOperation({
                      type: "enfold",
                      targetIds: selectedNodeIds,
                      variant: "mark",
                      parentId: parentIdForOps,
                    });
                    lockPreviewFor("enfoldMark");
                  },
                  disabled: !operationAvailability.enfoldMark.available,
                  title: getOperationTooltip("enfoldMark"),
                  className: newlyAvailable.has("enfoldMark")
                    ? "button-newly-available"
                    : "",
                },
              )}
            </div>
          </div>
        )}
        {showArrangementActions && (
          <div className="axiom-group">
            <div className="axiom-group-heading">
              <div className="axiom-heading-copy">
                <span>{AXIOM_METADATA.arrangement.label}</span>
              </div>
              <div className="axiom-group-visual">
                <AXIOM_METADATA.arrangement.glyph />
              </div>
            </div>
            <div className="axiom-group-actions">
              {renderActionControl(
                "disperse",
                () => ({
                  type: "disperse",
                  contentIds: selectedNodeIds,
                  frameId: parentIdForOps ?? undefined,
                }),
                {
                  onClick: () => {
                    if (!operationAvailability.disperse.available) {
                      return;
                    }
                    applyOperation({
                      type: "disperse",
                      contentIds: selectedNodeIds,
                      frameId: parentIdForOps ?? undefined,
                    });
                    lockPreviewFor("disperse");
                  },
                  disabled: !operationAvailability.disperse.available,
                  title: getOperationTooltip("disperse"),
                  className: newlyAvailable.has("disperse")
                    ? "button-newly-available"
                    : "",
                },
              )}
              {renderActionControl(
                "collect",
                () => ({
                  type: "collect",
                  targetIds: selectedNodeIds,
                }),
                {
                  onClick: () => {
                    if (!operationAvailability.collect.available) {
                      return;
                    }
                    applyOperation({
                      type: "collect",
                      targetIds: selectedNodeIds,
                    });
                    lockPreviewFor("collect");
                  },
                  disabled: !operationAvailability.collect.available,
                  title: getOperationTooltip("collect"),
                  className: newlyAvailable.has("collect")
                    ? "button-newly-available"
                    : "",
                },
              )}
            </div>
          </div>
        )}
        {showReflectionActions && (
          <div className="axiom-group">
            <div className="axiom-group-heading">
              <div className="axiom-heading-copy">
                <span>{AXIOM_METADATA.reflection.label}</span>
              </div>
              <div className="axiom-group-visual">
                <AXIOM_METADATA.reflection.glyph />
              </div>
            </div>
            <div className="axiom-group-actions">
              {renderActionControl(
                "cancel",
                () => ({
                  type: "cancel",
                  targetIds: selectedNodeIds,
                }),
                {
                  onClick: () => {
                    if (!operationAvailability.cancel.available) {
                      return;
                    }
                    applyOperation({
                      type: "cancel",
                      targetIds: selectedNodeIds,
                    });
                    lockPreviewFor("cancel");
                  },
                  disabled: !operationAvailability.cancel.available,
                  title: getOperationTooltip("cancel"),
                  className: newlyAvailable.has("cancel")
                    ? "button-newly-available"
                    : "",
                },
              )}
              {renderActionControl(
                "create",
                () => ({
                  type: "create",
                  parentId: parentIdForOps,
                  templateIds:
                    selectedNodeIds.length > 0 ? selectedNodeIds : undefined,
                }),
                {
                  onClick: () => {
                    if (!operationAvailability.create.available) {
                      return;
                    }
                    applyOperation({
                      type: "create",
                      parentId: parentIdForOps,
                      templateIds:
                        selectedNodeIds.length > 0
                          ? selectedNodeIds
                          : undefined,
                    });
                    lockPreviewFor("create");
                  },
                  disabled: !operationAvailability.create.available,
                  title: getOperationTooltip("create"),
                  className: newlyAvailable.has("create")
                    ? "button-newly-available"
                    : "",
                },
              )}
            </div>
          </div>
        )}
      </div>
      {/*
        TODO(bao-preview-copy): Reintroduce the action-feedback text if future UX testing
        shows the overlay description is insufficient.
        <p className="action-feedback">{actionMessage}</p>
      */}
    </section>
  );
}

function InversionGlyph() {
  const roundFill = "#fde68a";
  const roundStroke = "#b45309";
  const squareFill = "#bfdbfe";
  const squareStroke = "#1d4ed8";
  return (
    <svg width={76} height={40} viewBox="0 0 76 40" aria-hidden>
      <rect
        x={4}
        y={6}
        width={28}
        height={28}
        rx={4}
        fill={squareFill}
        stroke={squareStroke}
        strokeWidth={2}
      />
      <circle
        cx={18}
        cy={20}
        r={9}
        fill={roundFill}
        stroke={roundStroke}
        strokeWidth={2}
      />
      <circle
        cx={52}
        cy={20}
        r={14}
        fill={roundFill}
        stroke={roundStroke}
        strokeWidth={2}
      />
      <rect
        x={44}
        y={12}
        width={16}
        height={16}
        rx={3}
        fill={squareFill}
        stroke={squareStroke}
        strokeWidth={2}
      />
    </svg>
  );
}

function ArrangementGlyph() {
  const roundFill = "#fde68a";
  const roundStroke = "#b45309";
  const squareFill = "#bfdbfe";
  const squareStroke = "#1d4ed8";
  const contentFill = "#fcd34d";
  return (
    <svg width={120} height={42} viewBox="0 0 120 42" aria-hidden>
      <circle
        cx={24}
        cy={21}
        r={18}
        fill={roundFill}
        stroke={roundStroke}
        strokeWidth={2}
      />
      <rect
        x={12}
        y={11}
        width={24}
        height={20}
        rx={4}
        fill={squareFill}
        stroke={squareStroke}
        strokeWidth={1.8}
      />
      <circle
        cx={24}
        cy={16}
        r={3}
        fill={contentFill}
        stroke={roundStroke}
        strokeWidth={1}
      />
      <circle
        cx={24}
        cy={26}
        r={3}
        fill={contentFill}
        stroke={roundStroke}
        strokeWidth={1}
      />
      <circle
        cx={70}
        cy={14}
        r={4}
        fill={contentFill}
        stroke={roundStroke}
        strokeWidth={1}
      />
      <circle
        cx={94}
        cy={14}
        r={4}
        fill={contentFill}
        stroke={roundStroke}
        strokeWidth={1}
      />
      <circle
        cx={70}
        cy={28}
        r={4}
        fill={contentFill}
        stroke={roundStroke}
        strokeWidth={1}
      />
      <circle
        cx={94}
        cy={28}
        r={4}
        fill={contentFill}
        stroke={roundStroke}
        strokeWidth={1}
      />
      <circle
        cx={70}
        cy={21}
        r={13}
        fill={roundFill}
        stroke={roundStroke}
        strokeWidth={1.6}
      />
      <rect
        x={62}
        y={15}
        width={16}
        height={12}
        rx={3}
        fill={squareFill}
        stroke={squareStroke}
        strokeWidth={1.4}
      />
      <circle
        cx={94}
        cy={21}
        r={13}
        fill={roundFill}
        stroke={roundStroke}
        strokeWidth={1.6}
      />
      <rect
        x={86}
        y={15}
        width={16}
        height={12}
        rx={3}
        fill={squareFill}
        stroke={squareStroke}
        strokeWidth={1.4}
      />
    </svg>
  );
}

function ReflectionGlyph() {
  const angleFill = "#e9d5ff";
  const angleStroke = "#7c3aed";
  const roundFill = "#fde68a";
  const roundStroke = "#b45309";
  return (
    <svg width={100} height={42} viewBox="0 0 100 42" aria-hidden>
      <circle
        cx={24}
        cy={21}
        r={12}
        fill={roundFill}
        stroke={roundStroke}
        strokeWidth={2}
      />
      <polygon
        points="64,7 90,21 64,35"
        fill={angleFill}
        stroke={angleStroke}
        strokeWidth={2}
      />
      <circle
        cx={76}
        cy={21}
        r={6}
        fill={roundFill}
        stroke={roundStroke}
        strokeWidth={1.4}
      />
    </svg>
  );
}<|MERGE_RESOLUTION|>--- conflicted
+++ resolved
@@ -6,14 +6,10 @@
   useGameStore,
   type GameOperation,
 } from "../store/gameStore";
-<<<<<<< HEAD
-import { useAvailableOperations } from "../hooks/useAvailableOperations";
-=======
 import {
   useAvailableOperations,
   type OperationKey,
 } from "../hooks/useAvailableOperations";
->>>>>>> a677543b
 import { ACTION_METADATA } from "./ActionGlyphs";
 
 const AXIOM_METADATA = {
