import { useCallback, useEffect, useMemo, useRef, useState } from "react";
import { useShallow } from "zustand/shallow";
import "./App.css";
import { levels } from "./levels";
import { type AxiomType } from "./levels/types";
import { useGameStore, type GameState } from "./store/gameStore";
import { canonicalSignature, type Form } from "./logic/Form";
import { NetworkView, ROOT_NODE_ID } from "./dialects/network";
import { AxiomActionPanel } from "./components/AxiomActionPanel";
import { FormPreview } from "./components/FormPreview";
import { Footer } from "./components/Footer";
<<<<<<< HEAD
import { TutorialOverlay } from "./components/TutorialOverlay";
=======
import type { OperationKey } from "./hooks/useAvailableOperations";
import { ACTION_METADATA } from "./components/ActionGlyphs";
>>>>>>> 3e591fae

type LegendShape = "round" | "square" | "angle";

type LegendItem = {
  shape: LegendShape;
  color: string;
  title: string;
  description: string;
};

const LEGEND_ITEMS: LegendItem[] = [
  {
    shape: "round",
    color: "#fde68a",
    title: "Round boundary",
    description: "Quantity / iteration context",
  },
  {
    shape: "square",
    color: "#bfdbfe",
    title: "Square boundary",
    description: "Collection / grouping context",
  },
  {
    shape: "angle",
    color: "#e9d5ff",
    title: "Angle boundary",
    description: "Reflection / inversion context",
  },
];

function indexForms(forms: Form[]): Map<string, Form> {
  const map = new Map<string, Form>();
  const stack = [...forms];
  while (stack.length > 0) {
    const node = stack.pop()!;
    map.set(node.id, node);
    node.children.forEach((child) => stack.push(child));
  }
  return map;
}

function LegendIcon({ shape, color }: { shape: LegendShape; color: string }) {
  switch (shape) {
    case "square":
      return (
        <svg width={20} height={20} className="legend-icon">
          <rect x={4} y={4} width={12} height={12} rx={2} ry={2} fill={color} />
        </svg>
      );
    case "angle":
      return (
        <svg width={20} height={20} className="legend-icon">
          <polygon points="10,2 18,10 10,18 2,10" fill={color} />
        </svg>
      );
    case "round":
    default:
      return (
        <svg width={20} height={20} className="legend-icon">
          <circle cx={10} cy={10} r={8} fill={color} />
        </svg>
      );
  }
}

function LegendPanel() {
  return (
    <div className="legend-panel">
      <span className="legend-title">Legend</span>
      <div className="legend-grid">
        {LEGEND_ITEMS.map((item) => (
          <div key={item.title} className="legend-item">
            <LegendIcon shape={item.shape} color={item.color} />
            <div className="legend-text">
              <span className="legend-label">{item.title}</span>
              <span className="legend-description">{item.description}</span>
            </div>
          </div>
        ))}
      </div>
    </div>
  );
}

const selectViewState = (state: GameState) => ({
  level: state.level,
  currentForms: state.currentForms,
  goalForms: state.goalForms,
  status: state.status,
  selectedNodeIds: state.selectedNodeIds,
  selectedParentId: state.selectedParentId,
});

const selectLoadLevel = (state: GameState) => state.loadLevel;
const selectResetLevel = (state: GameState) => state.resetLevel;
const selectApplyOperation = (state: GameState) => state.applyOperation;
const selectToggleSelection = (state: GameState) => state.toggleSelection;
const selectClearSelection = (state: GameState) => state.clearSelection;
const selectParentSelection = (state: GameState) => state.selectParent;
const selectClearParentSelection = (state: GameState) =>
  state.clearParentSelection;
const selectUndo = (state: GameState) => state.undo;
const selectRedo = (state: GameState) => state.redo;
const selectHistoryCounts = (state: GameState) => ({
  past: state.history.past.length,
  future: state.history.future.length,
});

function App() {
  const {
    level,
    currentForms,
    goalForms,
    status,
    selectedNodeIds,
    selectedParentId,
  } = useGameStore(useShallow(selectViewState));
  const loadLevel = useGameStore(selectLoadLevel);
  const resetLevel = useGameStore(selectResetLevel);
  const applyOperation = useGameStore(selectApplyOperation);
  const toggleSelection = useGameStore(selectToggleSelection);
  const clearSelection = useGameStore(selectClearSelection);
  const selectParent = useGameStore(selectParentSelection);
  const clearParentSelection = useGameStore(selectClearParentSelection);
  const undo = useGameStore(selectUndo);
  const redo = useGameStore(selectRedo);
  const checkAndTriggerTutorial = useGameStore(
    (state) => state.checkAndTriggerTutorial,
  );
  const historyCounts = useGameStore(useShallow(selectHistoryCounts));
  const [previewState, setPreviewState] = useState<{
    forms?: Form[];
    description: string;
    operation: OperationKey;
    note?: string;
  } | null>(null);
  const previewTimeoutRef = useRef<number | null>(null);

  useEffect(() => {
    if (!level) {
      loadLevel(levels[0]);
    }
  }, [level, loadLevel]);

  const formIndex = useMemo(() => indexForms(currentForms), [currentForms]);
  const selectionSet = useMemo(
    () => new Set(selectedNodeIds),
    [selectedNodeIds],
  );
  const allowedAxioms = level?.allowedAxioms;
  const allowsAxiom = useMemo<(type: AxiomType) => boolean>(() => {
    if (!allowedAxioms || allowedAxioms.length === 0) {
      return () => true;
    }
    const allowedSet = new Set(allowedAxioms);
    return (type) => allowedSet.has(type);
  }, [allowedAxioms]);
  const showInversionActions = allowsAxiom("inversion");
  const showArrangementActions = allowsAxiom("arrangement");
  const showReflectionActions = allowsAxiom("reflection");

  const selectedDetails = useMemo(() => {
    return selectedNodeIds
      .map((id) => formIndex.get(id))
      .filter((form): form is Form => form !== undefined)
      .map((form) => ({ form, signature: canonicalSignature(form) }));
  }, [formIndex, selectedNodeIds]);

  const parentDetail = useMemo(() => {
    if (!selectedParentId || selectedParentId === ROOT_NODE_ID) {
      return null;
    }
    return formIndex.get(selectedParentId) ?? null;
  }, [formIndex, selectedParentId]);

  const firstSelected = selectedNodeIds[0];
  const parentIdForOps =
    selectedParentId === ROOT_NODE_ID ? null : selectedParentId;
  const selectionCount = selectedNodeIds.length;

  const handleToggleNode = useCallback(
    (id: string) => {
      const wasEmpty = selectionCount === 0;
      toggleSelection(id);
      if (wasEmpty) {
        checkAndTriggerTutorial("first_selection");
      }
    },
    [selectionCount, toggleSelection, checkAndTriggerTutorial],
  );

  const handlePreviewChange = useCallback(
    (
      next:
        | {
            forms?: Form[];
            description: string;
            operation: OperationKey;
            note?: string;
          }
        | null,
    ) => {
      if (previewTimeoutRef.current) {
        clearTimeout(previewTimeoutRef.current);
        previewTimeoutRef.current = null;
      }
      if (next) {
        setPreviewState(next);
        return;
      }
      previewTimeoutRef.current = window.setTimeout(() => {
        setPreviewState(null);
        previewTimeoutRef.current = null;
      }, 200);
    },
    [],
  );

  useEffect(
    () => () => {
      if (previewTimeoutRef.current) {
        clearTimeout(previewTimeoutRef.current);
      }
    },
    [],
  );

  const activeForms = previewState?.forms ?? currentForms;
  const isPreviewing = Boolean(previewState?.forms);
  const previewMetadata = previewState
    ? ACTION_METADATA[previewState.operation]
    : null;
  const PreviewGlyph = previewMetadata?.Glyph;

  return (
    <div className="app-shell">
      <div className="app-card">
        <header className="app-header">
          <div className="header-copy">
            <h1>House of Bao</h1>
          </div>
          <div className="header-controls">
            <label className="level-select">
              <span>Level</span>
              <select
                value={level?.id ?? levels[0].id}
                onChange={(event) => {
                  const next = levels.find(
                    (entry) => entry.id === event.target.value,
                  );
                  if (next) {
                    loadLevel(next);
                  }
                }}
              >
                {levels.map((entry) => (
                  <option key={entry.id} value={entry.id}>
                    {entry.id}: {entry.name}
                  </option>
                ))}
              </select>
            </label>
            <span className={`status-pill ${status}`}>{status}</span>
            <div className="history-controls">
              <button
                onClick={() => undo()}
                disabled={historyCounts.past === 0}
              >
                Undo
              </button>
              <button
                onClick={() => redo()}
                disabled={historyCounts.future === 0}
              >
                Redo
              </button>
              <button onClick={() => resetLevel()} disabled={!level}>
                Reset
              </button>
            </div>
          </div>
        </header>

        <div className="app-main">
          <div className="play-column">
            <div className={`graph-panel ${isPreviewing ? "is-previewing" : ""}`}>
              <NetworkView
                forms={activeForms}
                selectedIds={selectionSet}
                selectedParentId={selectedParentId}
                className="network-view-container"
                onToggleNode={isPreviewing ? undefined : handleToggleNode}
                onSelectParent={
                  isPreviewing
                    ? undefined
                    : (id) => {
                        if (
                          selectedParentId === id ||
                          (selectedParentId === null && id === null) ||
                          (selectedParentId === ROOT_NODE_ID && id === null)
                        ) {
                          clearParentSelection();
                        } else {
                          selectParent(id ?? ROOT_NODE_ID);
                        }
                      }
                }
                onBackgroundClick={
                  isPreviewing
                    ? undefined
                    : () => {
                        clearSelection();
                        clearParentSelection();
                      }
                }
              />
              {previewState ? (
                <div className="graph-preview-overlay">
                  {previewMetadata && PreviewGlyph ? (
                    <div className="preview-label">
                      <PreviewGlyph className="preview-glyph" />
                      <div className="preview-copy">
                        <span className="preview-operation-label">
                          Preview • {previewMetadata.label}
                        </span>
                        <span className="preview-description">
                          {previewState.description}
                        </span>
                        {previewState.note ? (
                          <span className="preview-note">{previewState.note}</span>
                        ) : null}
                      </div>
                    </div>
                  ) : (
                    <div className="preview-label">
                      <div className="preview-copy">
                        <span className="preview-operation-label">Preview</span>
                        <span className="preview-description">
                          {previewState.description}
                        </span>
                        {previewState.note ? (
                          <span className="preview-note">{previewState.note}</span>
                        ) : null}
                      </div>
                    </div>
                  )}
                </div>
              ) : null}
            </div>
            <AxiomActionPanel
              showInversionActions={showInversionActions}
              showArrangementActions={showArrangementActions}
              showReflectionActions={showReflectionActions}
              selectedNodeIds={selectedNodeIds}
              firstSelected={firstSelected}
              parentIdForOps={parentIdForOps}
              currentForms={currentForms}
              allowedAxioms={allowedAxioms}
              applyOperation={applyOperation}
              onPreviewChange={handlePreviewChange}
            />
          </div>
          <aside className="side-panel">
            <section className="info-card">
              <div className="section-heading">
                <h2>Goal State</h2>
                <span
                  className={`goal-status ${
                    status === "won" ? "goal-status-complete" : ""
                  }`}
                >
                  {status === "won" ? "Complete" : "In Progress"}
                </span>
              </div>
              <div className="goal-preview">
                <NetworkView
                  forms={goalForms}
                  className="goal-network-container"
                />
              </div>
              {status === "won" ? (
                <p className="goal-complete">Goal satisfied — nice work!</p>
              ) : null}
            </section>

            <section className="info-card">
              <div className="section-heading">
                <h2>Selection</h2>
                <span className="selection-count">
                  {selectedNodeIds.length} node
                  {selectedNodeIds.length === 1 ? "" : "s"}
                </span>
              </div>
              {selectedDetails.length === 0 ? (
                <p className="empty-note">Tap a node to select it</p>
              ) : (
                <ul className="selection-list">
                  {selectedDetails.map(({ form }) => (
                    <li key={form.id}>
                      <FormPreview form={form} />
                    </li>
                  ))}
                </ul>
              )}
              <button
                type="button"
                className="ghost"
                onClick={() => clearSelection()}
                disabled={selectedNodeIds.length === 0}
              >
                Clear Selection
              </button>
              <div className="parent-summary">
                <span className="parent-label">Parent</span>
                <div className="parent-value">
                  {selectedParentId === null ? (
                    <span className="parent-root">root (default)</span>
                  ) : selectedParentId === ROOT_NODE_ID ? (
                    <span className="parent-root">root (forest)</span>
                  ) : parentDetail ? (
                    <FormPreview form={parentDetail} highlight />
                  ) : (
                    <span className="parent-none">none</span>
                  )}
                </div>
                <button
                  type="button"
                  className="ghost"
                  onClick={() => clearParentSelection()}
                  disabled={!selectedParentId}
                >
                  Clear Parent
                </button>
              </div>
            </section>
            <section className="info-card legend-card">
              <LegendPanel />
            </section>
          </aside>
        </div>

        <Footer />
      </div>
      <TutorialOverlay />
    </div>
  );
}

export default App;<|MERGE_RESOLUTION|>--- conflicted
+++ resolved
@@ -9,12 +9,9 @@
 import { AxiomActionPanel } from "./components/AxiomActionPanel";
 import { FormPreview } from "./components/FormPreview";
 import { Footer } from "./components/Footer";
-<<<<<<< HEAD
 import { TutorialOverlay } from "./components/TutorialOverlay";
-=======
 import type { OperationKey } from "./hooks/useAvailableOperations";
 import { ACTION_METADATA } from "./components/ActionGlyphs";
->>>>>>> 3e591fae
 
 type LegendShape = "round" | "square" | "angle";
 
